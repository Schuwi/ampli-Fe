//! Fully handles drawing of custom graphics to the editor window.
//!
//! In this plugin, rendering is achieved with `wgpu`, which provides a very low-level API. This is
//! very flexible, but requires a lot of setup!

use std::sync::Arc;

use cgmath::{prelude::SquareMatrix, Matrix4, Vector3};
use once_cell::sync::Lazy;
use wgpu::util::DeviceExt;
use wgpu_glyph::{GlyphBrush, GlyphBrushBuilder};
use zerocopy::AsBytes;

use super::{
    image_consts::{ORIG_BG_SIZE_X, ORIG_BG_SIZE_Y, ORIG_KNOB_RADIUS, ORIG_KNOB_X, ORIG_KNOB_Y},
    SCALE, SIZE_X, SIZE_Y,
};

const MSAA_SAMPLES: u32 = 4;

/// Contains all handles to GPU resources required for rendering the editor interface.
pub(super) struct Renderer<W: raw_window_handle::HasRawWindowHandle> {
    _handle: Arc<W>,

    device: wgpu::Device,
    queue: wgpu::Queue,
    multisampled_framebuffer: wgpu::TextureView,
    surface: wgpu::Surface,

    text_renderer: GlyphBrush<()>,
    /// Required by `wgpu_glyph`
    local_pool: futures::executor::LocalPool,
    /// Required by `wgpu_glyph`
    staging_belt: wgpu::util::StagingBelt,

    pipeline: wgpu::RenderPipeline,
    rectangle_index_buffer: wgpu::Buffer,
    rectangle_vertex_buffer: wgpu::Buffer,

    background_bind_group: wgpu::BindGroup,

    pointer_bind_group: wgpu::BindGroup,
    pointer_transform_buffer: wgpu::Buffer,
}

/// Low-level representation of a point in 3D space. This representation is designed to be shared
/// directly with GPU memory for use in shaders.
#[repr(C)]
#[derive(Clone, Copy, AsBytes)]
struct Vertex {
    /// `[x, y, z, w]` position. For a 2D interface, only `x` and `y` are important.
    _pos: [f32; 4],
    /// `[u, v]` texture coordinate position used to map parts of an image to a piece of geometry.
    _quad_coord: [f32; 2],
}

impl Vertex {
    pub fn new(x: f32, y: f32, u: f32, v: f32) -> Self {
        Vertex {
            _pos: [x, y, 0., 0.],
            _quad_coord: [u, v],
        }
    }
}

/// Low-level representation of a 4x4 matrix for transformations in 3D space. This representation
/// is designed to be shared directly with GPU memory for use in shaders.
#[repr(C)]
#[derive(Clone, Copy, AsBytes)]
struct TransformUniform {
    transform: [[f32; 4]; 4],
}

const BACKGROUND_IMAGE: &[u8] = include_bytes!("../../../assets/images/bg.png");
const POINTER_IMAGE: &[u8] = include_bytes!("../../../assets/images/pointer.png");
const FONT: &[u8] = include_bytes!("../../../assets/fonts/iosevka-Iosevka-medium.ttf");
const FONT_COLOR: [f32; 4] = [1.0, 0.51, 0.0, 1.0];

const TEXT_RIGHT_ANCHOR: f32 = 460. * SCALE as f32;
const TEXT_CENTER_Y_ANCHOR: f32 = 500. * SCALE as f32;

/// Scales and moves the original knob image from ([-1,1],[-1,1]) to its correct position on the
/// background image.
static SCALE_MOVE_KNOB_TRANSFORM: Lazy<Matrix4<f32>> = Lazy::new(|| {
    Matrix4::from_translation(Vector3::new(
        2. * (ORIG_KNOB_X - ORIG_BG_SIZE_X / 2) as f32 / ORIG_BG_SIZE_X as f32,
        2. * -((ORIG_KNOB_Y - ORIG_BG_SIZE_Y / 2) as f32) / ORIG_BG_SIZE_Y as f32,
        0.,
    )) * Matrix4::from_nonuniform_scale(
        (ORIG_KNOB_RADIUS * 2) as f32 / ORIG_BG_SIZE_X as f32,
        (ORIG_KNOB_RADIUS * 2) as f32 / ORIG_BG_SIZE_Y as f32,
        1.,
    )
});

impl<W: raw_window_handle::HasRawWindowHandle> Renderer<W> {
    /// Creates a new `Renderer` by initializing the GPU to prepare it for rendering.
    pub fn new(handle: Arc<W>) -> Self {
<<<<<<< HEAD
        let instance = wgpu::Instance::new(wgpu::BackendBit::PRIMARY);
=======
        let instance = wgpu::Instance::new(wgpu::Backends::PRIMARY);
>>>>>>> b335f740

        // retaining shared ownership of `handle` ensures it is not dropped before we are done
        let surface = unsafe { instance.create_surface(handle.as_ref()) };

        // Get a handle to the GPU and a queue of commands to be uploaded to it while rendering.
        let (device, queue) = futures::executor::block_on(async {
            let adapter = instance
                .request_adapter(&wgpu::RequestAdapterOptions {
                    power_preference: wgpu::PowerPreference::HighPerformance,
                    force_fallback_adapter: false,
                    compatible_surface: Some(&surface),
                })
                .await
                .unwrap();

            adapter
                .request_device(
                    &wgpu::DeviceDescriptor {
                        label: None,
                        features: wgpu::Features::empty(),
                        limits: wgpu::Limits::default(),
                    },
                    None,
                )
                .await
                .unwrap()
        });

        // Shaders are written in GLSL and compiled to SPIR-V from `build.rs`. They describe how
        // to layout points in space (vertex shaders), or how to render triangular fragments to
        // the screen (fragment shaders). The resulting SPIR-V is loaded to the GPU at runtime.
        let vs_module = device.create_shader_module(&wgpu::include_spirv!(
            "../../../assets/generated/spirv/shader.vert.spv"
        ));
        let fs_module = device.create_shader_module(&wgpu::include_spirv!(
            "../../../assets/generated/spirv/shader.frag.spv"
        ));

        // Bind group layouts describe data available to the GPU in different shader stages.
        let bind_group_layout = device.create_bind_group_layout(&wgpu::BindGroupLayoutDescriptor {
            label: None,
            entries: &[
                // Binding 0 is a uniform buffer used to hold a transformation matrix for the
                // vertex shader.
                wgpu::BindGroupLayoutEntry {
                    binding: 0,
                    visibility: wgpu::ShaderStages::VERTEX,
                    ty: wgpu::BindingType::Buffer {
                        ty: wgpu::BufferBindingType::Uniform,
                        has_dynamic_offset: false,
                        min_binding_size: None,
                    },
                    count: None,
                },
                // Binding 1 holds a texture that is sampled by texture coordinates to produce the
                // appearance of a particular set of geometry in the fragment shader.
                wgpu::BindGroupLayoutEntry {
                    binding: 1,
                    visibility: wgpu::ShaderStages::FRAGMENT,
                    ty: wgpu::BindingType::Texture {
                        multisampled: false,
                        sample_type: wgpu::TextureSampleType::Float { filterable: true },
                        view_dimension: wgpu::TextureViewDimension::D2,
                    },
                    count: None,
                },
                // Binding 2 holds a sampling algorithm used to define the behavior when sampling
                // the texture in the fragment shader.
                wgpu::BindGroupLayoutEntry {
                    binding: 2,
                    visibility: wgpu::ShaderStages::FRAGMENT,
                    ty: wgpu::BindingType::Sampler(wgpu::SamplerBindingType::Filtering),
                    count: None,
                },
            ],
        });

        let render_format = wgpu::TextureFormat::Bgra8Unorm;
        let config = wgpu::SurfaceConfiguration {
            usage: wgpu::TextureUsages::RENDER_ATTACHMENT,
            format: render_format,
            width: SIZE_X as u32,
            height: SIZE_Y as u32,
            present_mode: wgpu::PresentMode::Mailbox,
        };
        surface.configure(&device, &config);

        // A multisampled framebuffer is used for anti-aliasing.
        let multisampled_framebuffer =
            create_multisampled_framebuffer(&device, &config, MSAA_SAMPLES);

        // The graphics pipeline specifies what behavior to use when rendering to the screen.
        let pipeline_layout = device.create_pipeline_layout(&wgpu::PipelineLayoutDescriptor {
            label: None,
            bind_group_layouts: &[&bind_group_layout],
            push_constant_ranges: &[],
        });
        let pipeline = device.create_render_pipeline(&wgpu::RenderPipelineDescriptor {
            label: None,
            layout: Some(&pipeline_layout),
            vertex: wgpu::VertexState {
                module: &vs_module,
                entry_point: "main",
                buffers: &[wgpu::VertexBufferLayout {
                    array_stride: std::mem::size_of::<Vertex>() as wgpu::BufferAddress,
                    step_mode: wgpu::VertexStepMode::Vertex,
                    attributes: &wgpu::vertex_attr_array![0 => Float32x4, 1 => Float32x2],
                }],
            },
            fragment: Some(wgpu::FragmentState {
                module: &fs_module,
                entry_point: "main",
                targets: &[wgpu::ColorTargetState {
                    format: config.format,
                    blend: Some(wgpu::BlendState {
                        color: wgpu::BlendComponent {
                            src_factor: wgpu::BlendFactor::SrcAlpha,
                            dst_factor: wgpu::BlendFactor::OneMinusSrcAlpha,
                            operation: wgpu::BlendOperation::Add,
                        },
                        alpha: wgpu::BlendComponent {
                            src_factor: wgpu::BlendFactor::One,
                            dst_factor: wgpu::BlendFactor::One,
                            operation: wgpu::BlendOperation::Add,
                        },
                    }),
                    write_mask: wgpu::ColorWrites::ALL,
                }],
            }),
            primitive: wgpu::PrimitiveState {
                topology: wgpu::PrimitiveTopology::TriangleList,
                front_face: wgpu::FrontFace::Ccw,
                cull_mode: Some(wgpu::Face::Back),
                ..Default::default()
            },
            depth_stencil: None,
            multisample: wgpu::MultisampleState {
                count: MSAA_SAMPLES,
                mask: !0,
                alpha_to_coverage_enabled: false,
            },
            multiview: None,
        });

        let sampler = device.create_sampler(&wgpu::SamplerDescriptor {
            address_mode_u: wgpu::AddressMode::ClampToEdge,
            address_mode_v: wgpu::AddressMode::ClampToEdge,
            address_mode_w: wgpu::AddressMode::ClampToEdge,
            mag_filter: wgpu::FilterMode::Nearest,
            min_filter: wgpu::FilterMode::Linear,
            mipmap_filter: wgpu::FilterMode::Nearest,
            ..Default::default()
        });

        // We render the background and pointer to the screen as two rectangles with various
        // rotations. These index and vertex buffers describe a single rectangle split into two
        // triangular fragments that is reused for both images.
        let rectangle_vertex_buffer =
            device.create_buffer_init(&wgpu::util::BufferInitDescriptor {
                label: None,
                contents: &[
                    Vertex::new(1., 1., 1., 0.),
                    Vertex::new(-1., 1., 0., 0.),
                    Vertex::new(-1., -1., 0., 1.),
                    Vertex::new(1., -1., 1., 1.),
                ]
                .as_bytes(),
                usage: wgpu::BufferUsages::VERTEX,
            });
        let rectangle_index_buffer = device.create_buffer_init(&wgpu::util::BufferInitDescriptor {
            label: None,
            contents: &[0u32, 1, 2, 2, 3, 0].as_bytes(),
            usage: wgpu::BufferUsages::INDEX,
        });

        // Different bind groups for the background and pointer allow them to be rendered with a
        // different appearance. We also save the uniform buffer used to transform the pointer, so
        // that we can give it a different rotation later on. The background doesn't move, so we
        // never need to update its uniform buffer.
        let (background_bind_group, _) = make_bind_group(
            &device,
            &queue,
            &bind_group_layout,
            &sampler,
            BACKGROUND_IMAGE,
            Matrix4::identity(),
        );
        let (pointer_bind_group, pointer_transform_buffer) = make_bind_group(
            &device,
            &queue,
            &bind_group_layout,
            &sampler,
            POINTER_IMAGE,
            *SCALE_MOVE_KNOB_TRANSFORM,
        );

        // Font rendering is conveniently handled by `wgpu_glyph` :)
        let fonts: Vec<wgpu_glyph::ab_glyph::FontArc> =
            vec![wgpu_glyph::ab_glyph::FontArc::try_from_slice(FONT).unwrap()];
        let text_renderer = GlyphBrushBuilder::using_fonts(fonts).build(&device, render_format);

        Self {
            _handle: handle,

            device,
            queue,
            multisampled_framebuffer,
            surface,

            text_renderer,
            local_pool: futures::executor::LocalPool::new(),
            staging_belt: wgpu::util::StagingBelt::new(1024),

            pipeline,
            rectangle_index_buffer,
            rectangle_vertex_buffer,

            background_bind_group,

            pointer_bind_group,
            pointer_transform_buffer,
        }
    }

    /// Render a single frame of the given interface state to the screen.
    pub fn draw_frame(&mut self, state: &super::state::InterfaceState) {
        if let Ok(frame) = self.surface.get_current_texture() {
            let mut encoder = self
                .device
                .create_command_encoder(&wgpu::CommandEncoderDescriptor { label: None });
            {
                // Pointer starts at top position in source image. Knob limits are 150 degrees in
                // both directions.
                let data = TransformUniform {
                    transform: (*SCALE_MOVE_KNOB_TRANSFORM
                        * Matrix4::from_angle_z(cgmath::Deg(-state.amplitude_value * 300. + 150.)))
                    .into(),
                };
                self.queue.write_buffer(
                    &self.pointer_transform_buffer,
                    0 as wgpu::BufferAddress,
                    data.as_bytes(),
                );

                let view = frame.texture.create_view(&wgpu::TextureViewDescriptor::default());

                {
                    let mut rpass = Self::start_renderpass(
                        &mut encoder,
                        &view,
                        &self.multisampled_framebuffer,
                    );
                    rpass.set_pipeline(&self.pipeline);
                    rpass.set_index_buffer(self.rectangle_index_buffer.slice(..), wgpu::IndexFormat::Uint32);
                    rpass.set_vertex_buffer(0, self.rectangle_vertex_buffer.slice(..));

                    // draw background
                    rpass.set_bind_group(0, &self.background_bind_group, &[]);
                    rpass.draw_indexed(0..6, 0, 0..1);

                    // draw knob pointer
                    rpass.set_bind_group(0, &self.pointer_bind_group, &[]);
                    rpass.draw_indexed(0..6, 0, 0..1);
                }

                let display_val = state.amplitude_value * 2.;

                let int_text = display_val.trunc() as u8;
                let frac_text = (display_val.fract() * 100.).trunc() as u8;
                let text = if frac_text < 10 {
                    format!("{}.0{}", int_text, frac_text)
                } else {
                    format!("{}.{}", int_text, frac_text)
                };

                self.text_renderer.queue(wgpu_glyph::Section {
                    text: vec![wgpu_glyph::Text::default()
                        .with_text(&text)
                        .with_color(FONT_COLOR)
                        .with_font_id(wgpu_glyph::FontId(0))
                        .with_scale(100. * SCALE as f32)],
                    layout: wgpu_glyph::Layout::default_single_line()
                        .h_align(wgpu_glyph::HorizontalAlign::Right)
                        .v_align(wgpu_glyph::VerticalAlign::Center),
                    screen_position: (TEXT_RIGHT_ANCHOR, TEXT_CENTER_Y_ANCHOR),
                    bounds: (SIZE_X as f32, SIZE_Y as f32),
                });
                self.text_renderer
                    .draw_queued(
                        &self.device,
                        &mut self.staging_belt,
                        &mut encoder,
                        &view,
                        SIZE_X as u32,
                        SIZE_Y as u32,
                    )
                    .unwrap();
            }
            self.staging_belt.finish();
            self.queue.submit(std::iter::once(encoder.finish()));

            use futures::task::SpawnExt;
            self.local_pool
                .spawner()
                .spawn(self.staging_belt.recall())
                .expect("Recall staging belt");
            self.local_pool.run_until_stalled();

            frame.present();
        }
    }

    /// Begin a renderpass for the background and knob pointer. Text will be drawn in a separate
    /// pass by `wgpu_glyph`.
    fn start_renderpass<'a>(
        encoder: &'a mut wgpu::CommandEncoder,
        view: &'a wgpu::TextureView,
        multisampled_framebuffer: &'a wgpu::TextureView,
    ) -> wgpu::RenderPass<'a> {
        let rpass_color_attachment = wgpu::RenderPassColorAttachment {
            view: multisampled_framebuffer,
            resolve_target: Some(view),
            ops: wgpu::Operations {
                load: wgpu::LoadOp::Clear(wgpu::Color::BLACK),
                store: true,
            },
        };

        encoder.begin_render_pass(&wgpu::RenderPassDescriptor {
            label: None,
            color_attachments: &[rpass_color_attachment],
            depth_stencil_attachment: None,
        })
    }
}

/// Different bind groups are used to render sets of geometry in different ways. In this case, the
/// two geometries on the interface (background and knob pointer) are rendered with different
/// textures and 2D positions.
fn make_bind_group(
    device: &wgpu::Device,
    queue: &wgpu::Queue,
    bind_group_layout: &wgpu::BindGroupLayout,
    sampler: &wgpu::Sampler,
    png_image: &[u8],
    initial_transform: Matrix4<f32>,
) -> (wgpu::BindGroup, wgpu::Buffer) {
    let uniform_buf = device.create_buffer_init(&wgpu::util::BufferInitDescriptor {
        label: None,
        contents: TransformUniform {
            transform: initial_transform.into(),
        }
        .as_bytes(),
        usage: wgpu::BufferUsages::UNIFORM | wgpu::BufferUsages::COPY_DST,
    });

    let decoder = png::Decoder::new(png_image);
    let (info, mut reader) = decoder.read_info().unwrap();
    let mut image_data = vec![0; info.buffer_size()];
    reader.next_frame(&mut image_data).unwrap();

    let texture_extent = wgpu::Extent3d {
        width: info.width,
        height: info.height,
        depth_or_array_layers: 1,
    };
    let texture = device.create_texture(&wgpu::TextureDescriptor {
        label: None,
        size: texture_extent,
        mip_level_count: 1,
        sample_count: 1,
        dimension: wgpu::TextureDimension::D2,
        format: wgpu::TextureFormat::Rgba8Unorm,
        usage: wgpu::TextureUsages::TEXTURE_BINDING | wgpu::TextureUsages::COPY_DST,
    });

    let texture_view = texture.create_view(&wgpu::TextureViewDescriptor::default());
    queue.write_texture(
        texture.as_image_copy(),
        &image_data,
        wgpu::ImageDataLayout {
            offset: 0,
            bytes_per_row: Some(std::num::NonZeroU32::new(4 * info.width).unwrap()),
            rows_per_image: None,
        },
        texture_extent,
    );

    let bind_group = device.create_bind_group(&wgpu::BindGroupDescriptor {
        layout: &bind_group_layout,
        entries: &[
            wgpu::BindGroupEntry {
                binding: 0,
                resource: uniform_buf.as_entire_binding(),
            },
            wgpu::BindGroupEntry {
                binding: 1,
                resource: wgpu::BindingResource::TextureView(&texture_view),
            },
            wgpu::BindGroupEntry {
                binding: 2,
                resource: wgpu::BindingResource::Sampler(&sampler),
            },
        ],
        label: None,
    });

    (bind_group, uniform_buf)
}

/// Creates a new buffer that is sampled `sample_count` times more densely than the target output
/// surface, producing a more smooth anti-aliased appearance.
fn create_multisampled_framebuffer(
    device: &wgpu::Device,
    sc_desc: &wgpu::SurfaceConfiguration,
    sample_count: u32,
) -> wgpu::TextureView {
    let multisampled_texture_extent = wgpu::Extent3d {
        width: sc_desc.width,
        height: sc_desc.height,
        depth_or_array_layers: 1,
    };
    let multisampled_frame_descriptor = &wgpu::TextureDescriptor {
        label: None,
        size: multisampled_texture_extent,
        mip_level_count: 1,
        sample_count,
        dimension: wgpu::TextureDimension::D2,
        format: sc_desc.format,
        usage: wgpu::TextureUsages::RENDER_ATTACHMENT,
    };

    device
        .create_texture(multisampled_frame_descriptor)
        .create_view(&wgpu::TextureViewDescriptor::default())
}<|MERGE_RESOLUTION|>--- conflicted
+++ resolved
@@ -96,11 +96,7 @@
 impl<W: raw_window_handle::HasRawWindowHandle> Renderer<W> {
     /// Creates a new `Renderer` by initializing the GPU to prepare it for rendering.
     pub fn new(handle: Arc<W>) -> Self {
-<<<<<<< HEAD
-        let instance = wgpu::Instance::new(wgpu::BackendBit::PRIMARY);
-=======
         let instance = wgpu::Instance::new(wgpu::Backends::PRIMARY);
->>>>>>> b335f740
 
         // retaining shared ownership of `handle` ensures it is not dropped before we are done
         let surface = unsafe { instance.create_surface(handle.as_ref()) };
