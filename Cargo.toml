--- conflicted
+++ resolved
@@ -15,13 +15,8 @@
 
 [dependencies]
 vst = "^ 0.2"
-<<<<<<< HEAD
-#vst_window = "^ 0.1.0"
-vst_window = { git = "https://github.com/Schuwi/vst_window", rev = "645018e" }
-=======
 #vst_window = "^ 0.3"
 vst_window = { git = "https://github.com/Schuwi/vst_window", rev = "f97b545" }
->>>>>>> b335f740
 once_cell = "^ 1.4"
 wgpu = { version = "^ 0.12", features = ["spirv"] }
 wgpu_glyph = "^ 0.16"
